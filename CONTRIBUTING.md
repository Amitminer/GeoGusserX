# Contributing to GeoGusserX

Thanks for wanting to contribute! This is a fun side project, so let's keep it simple.

## 🚀 Getting Started

### What you need
- Node.js 18+
- pnpm (or npm if you prefer)
- Google Maps API key for testing

### Setup

1. **Fork and clone**
   ```bash
<<<<<<< HEAD
   git clone https://github.com/yourusername/GeoGusserX.git
=======
   git clone https://github.com/Amitminer/GeoGusserX.git
>>>>>>> e20255f8
   cd GeoGusserX
   ```

2. **Install stuff**
   ```bash
   pnpm install
   ```

3. **Environment setup**
   ```bash
   cp .env.local.example .env.local
   # Add your Google Maps API key to .env.local
   ```

4. **Start developing**
   ```bash
   pnpm dev
   ```

## 📝 Code Guidelines

Keep it simple:
- Use TypeScript
- Follow the existing patterns
- Don't overcomplicate things
- Add comments for tricky parts

## 🔧 Available Commands

```bash
pnpm dev          # Start development server
pnpm build        # Build for production
pnpm start        # Start production server
pnpm lint         # Check code style
pnpm lint:fix     # Fix code style issues
```

## 🐛 Found a Bug?

Just create an issue with:
- What happened
- What you expected
- Steps to reproduce
- Your browser/OS

## 💡 Want to Add Something?

1. Fork the repo
2. Create a branch: `git checkout -b cool-feature`
3. Make your changes
4. Test it works: `pnpm build`
5. Push and create a PR

## 📁 Project Structure

```
GeoGusserX/
├── app/           # Next.js pages
├── components/    # React components
├── lib/           # Utilities and logic
├── public/        # Static files
└── ...
```

## 🎯 What Needs Help

- Bug fixes
- Mobile improvements
- Performance optimizations
- Better error handling
- Code cleanup

## ⚠️ What This Project Is

This is a fun side project I made when bored. Don't expect:
- Regular updates
- Multiplayer features
- Enterprise-level architecture
- 24/7 support

But do expect:
- Help if you're stuck
- Friendly code reviews
- Appreciation for contributions

## 🤝 Getting Help

Stuck? Create a PR anyway and mention what's not working. I'll help you figure it out!

## 📄 License

MIT - do whatever you want with it.

---

Thanks for contributing! 🌍<|MERGE_RESOLUTION|>--- conflicted
+++ resolved
@@ -13,11 +13,7 @@
 
 1. **Fork and clone**
    ```bash
-<<<<<<< HEAD
-   git clone https://github.com/yourusername/GeoGusserX.git
-=======
    git clone https://github.com/Amitminer/GeoGusserX.git
->>>>>>> e20255f8
    cd GeoGusserX
    ```
 
